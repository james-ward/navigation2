--- conflicted
+++ resolved
@@ -7,28 +7,17 @@
     <RecoveryNode number_of_retries="6" name="NavigateRecovery">
       <PipelineSequence name="NavigateWithReplanning">
         <RateController hz="1.0">
-<<<<<<< HEAD
           <Fallback name="GoalReachedFallback">
             <GoalReached/>
             <RecoveryNode number_of_retries="1" name="ComputePathRecovery">
-              <ComputePathToPose goal="{goal}" path="{path}"/>
-              <ClearEntireCostmap  name="ClearLocalCostmap-CP" service_name="global_costmap/clear_entirely_global_costmap"/>
+              <ComputePathToPose goal="{goal}" path="{path}" planner_id="GridBased"/>
+              <ClearEntireCostmap  name="ClearGlobalCostmap" service_name="global_costmap/clear_entirely_global_costmap"/>
             </RecoveryNode>
           </Fallback>
         </RateController>
         <RecoveryNode number_of_retries="1" name="FollowPathRecovery">
-          <FollowPath path="{path}"/>
-          <ClearEntireCostmap name="ClearLocalCostmap-FP" service_name="local_costmap/clear_entirely_local_costmap"/>
-=======
-          <RecoveryNode number_of_retries="1" name="ComputePathToPose">
-            <ComputePathToPose goal="{goal}" path="{path}" planner_id="GridBased"/>
-            <ClearEntireCostmap service_name="global_costmap/clear_entirely_global_costmap"/>
-          </RecoveryNode>
-        </RateController>
-        <RecoveryNode number_of_retries="1" name="FollowPath">
           <FollowPath path="{path}" controller_id="FollowPath"/>
-          <ClearEntireCostmap service_name="local_costmap/clear_entirely_local_costmap"/>
->>>>>>> 15104c4c
+          <ClearEntireCostmap name="ClearLocalCostmap" service_name="local_costmap/clear_entirely_local_costmap"/>
         </RecoveryNode>
       </PipelineSequence>
       <SequenceStar name="RecoveryActions">
